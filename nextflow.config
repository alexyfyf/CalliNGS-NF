process {
    executor = 'crg'
    penv = 'smp'
    queue = 'cn-el7'
    memory = 16.GB 
    errorStrategy = 'finish'
    scratch=true

    $1C_prepare_genome_picard {
        memory = 64.GB
    }   
 
    $1A_prepare_star_genome_index {
        cpus = 2
        memory = 16.GB
    }
    
    $2_rnaseq_mapping_star {
        cpus = 2
        memory = 16.GB
    }

    $3_rnaseq_gatk_splitNcigar {
        cpu = 4
        memory = 48.GB
    }

    $4_rnaseq_gatk_recalibrate {
        cpu = 6
        memory = 48.GB
    }

    $5_rnaseq_call_variants {
        cpu = 4 
        memory = 48.GB
    }

    $6C_ASE_knownSNPs {
        cpu = 4 
        memory = 48.GB
    }
}

dag.enabled = true
trace.enabled = true
timeline.enabled = true

params.gatk = "$baseDir/GenomeAnalysisTK.jar"

docker.enabled = true
docker.runOptions = "-v $params.gatk:$params.gatk"

singularity.enabled = false
process.container = 'cbcrg/ngs2017ws-nf'

profiles {
  cluster_large_dataset {
    params {
      genome    = "/no_backup/rg/avlasova/NGS_2017/refs/Homo_sapiens.GRCh37.chromosomes.chr22.fa"
      variants  = "$baseDir/data/known_variants.vcf.gz"
      blacklist = "$baseDir/data/blacklist.bed" 
      reads     = "/no_backup/rg/avlasova/NGS_2017/rnaseq/*_{1,2}.fq.gz"
    }
}
<<<<<<< HEAD
}
=======

process.container = 'cbcrg/ngs-nf@sha256:722b96c8478d732ac64f974157ab00ab2d62ba837b2b130e9c2be1695470ac31'
>>>>>>> df43f107
<|MERGE_RESOLUTION|>--- conflicted
+++ resolved
@@ -49,9 +49,10 @@
 
 docker.enabled = true
 docker.runOptions = "-v $params.gatk:$params.gatk"
+process.container = 'cbcrg/ngs-nf@sha256:722b96c8478d732ac64f974157ab00ab2d62ba837b2b130e9c2be1695470ac31'
 
 singularity.enabled = false
-process.container = 'cbcrg/ngs2017ws-nf'
+
 
 profiles {
   cluster_large_dataset {
@@ -61,10 +62,5 @@
       blacklist = "$baseDir/data/blacklist.bed" 
       reads     = "/no_backup/rg/avlasova/NGS_2017/rnaseq/*_{1,2}.fq.gz"
     }
+  }
 }
-<<<<<<< HEAD
-}
-=======
-
-process.container = 'cbcrg/ngs-nf@sha256:722b96c8478d732ac64f974157ab00ab2d62ba837b2b130e9c2be1695470ac31'
->>>>>>> df43f107
